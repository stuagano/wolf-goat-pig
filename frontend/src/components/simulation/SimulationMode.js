import React, { useState, useEffect, useCallback } from "react";
import { useGame } from "../../context";
import { simulationConfig } from "../../config/environment";
import { GameSetup } from "./";
import { SimulationVisualInterface } from "./visual";

const {
  apiUrl: SIMULATION_API_URL,
} = simulationConfig;

// Helper function to safely serialize error details
const formatErrorDetail = (detail) => {
  if (typeof detail === 'object' && detail !== null) {
    return JSON.stringify(detail);
  }
  return detail;
};

function SimulationMode() {
  // const theme = useTheme(); // Unused for now
  const {
    gameState,
    setGameState,
    isGameActive,
    startGame,
    endGame,
    loading,
    setLoading,
    addFeedback,
    clearFeedback,
    shotState,
    setShotState,
    interactionNeeded,
    setInteractionNeeded,
    pendingDecision,
    setPendingDecision,
    shotProbabilities,
    setShotProbabilities,
    hasNextShot,
    setHasNextShot,
  } = useGame();

  // Timeline and Poker state
  const [, setTimelineEvents] = useState([]);
  const [pokerState, setPokerState] = useState({});
  const [, setBettingOptions] = useState([]);
  const [, setTimelineLoading] = useState(false);
<<<<<<< HEAD
  const [mockStep, setMockStep] = useState(0);
  
  // Turn-based mode state
  const useTurnBasedMode = false;
  const [turnBasedState, setTurnBasedState] = useState(null);
=======
>>>>>>> 92767884

  // Setup state
  const [humanPlayer, setHumanPlayer] = useState({
    id: "human",
    name: "",
    handicap: 18,
    strength: "Average",
    is_human: true
  });
  const [computerPlayers, setComputerPlayers] = useState([]);
  const [suggestedOpponents, setSuggestedOpponents] = useState([]);
  const [personalities, setPersonalities] = useState([]);
  const [selectedCourse, setSelectedCourse] = useState("");
  const [courses, setCourses] = useState({});
  
  // Hole decisions - setHoleDecisions used for resetting state between simulations
  const [, setHoleDecisions] = useState({
    action: null,
    requested_partner: null,
    offer_double: false,
    accept_double: false
  });
  
  // Note: interactionNeeded and setInteractionNeeded come from useGame() context above
  // const [pendingDecision, setPendingDecision] = useState({}); // Also from context

  // New state for shot-by-shot simulation
  // Note: All simulation state (shotProbabilities, shotState, hasNextShot, etc.) comes from useGame() context above

  // GHIN lookup functionality removed - was not being used in current UI

  // GHIN lookup functions removed - functionality not currently exposed in UI

  const fetchInitialData = useCallback(async () => {
    try {
      const [personalitiesRes, opponentsRes, coursesRes] = await Promise.all([
        fetch(`${SIMULATION_API_URL}/simulation/available-personalities`),
        fetch(`${SIMULATION_API_URL}/simulation/suggested-opponents`),
        fetch(`${SIMULATION_API_URL}/courses`)
      ]);

      const personalitiesData = await personalitiesRes.json();
      const opponentsData = await opponentsRes.json();
      const coursesData = await coursesRes.json();

      setPersonalities(personalitiesData.personalities || []);
      setSuggestedOpponents(opponentsData.opponents || []);
      setCourses(coursesData || {});

      if (opponentsData.opponents && opponentsData.opponents.length >= 3) {
        setComputerPlayers([
          { id: "comp1", ...opponentsData.opponents[0], is_human: false },
          { id: "comp2", ...opponentsData.opponents[1], is_human: false },
          { id: "comp3", ...opponentsData.opponents[2], is_human: false }
        ]);
      }
    } catch (error) {
      console.error("Error fetching initial data:", error);
    }
  }, [setComputerPlayers, setCourses, setPersonalities, setSuggestedOpponents]);

  useEffect(() => {
    fetchInitialData();
  }, [fetchInitialData]);
  const startSimulation = async () => {
    if (!humanPlayer.name.trim()) {
      alert("Please enter your name");
      return;
    }

    setLoading(true);
    try {
      // Reset all local state for new simulation
      setGameState(null);
      endGame();  // Use endGame directly instead of setIsGameActive
      clearFeedback();
      setShotProbabilities(null);
      setShotState(null);
      setHasNextShot(true);
      setInteractionNeeded(null);
      setPendingDecision({});
      setHoleDecisions({
        action: null,
        requested_partner: null,
        offer_double: false,
        accept_double: false
      });
      // GHIN lookup state reset removed - functionality not currently used

      const response = await fetch(`${SIMULATION_API_URL}/simulation/setup`, {
        method: "POST",
        headers: { "Content-Type": "application/json" },
        body: JSON.stringify({
          human_player: humanPlayer,
          computer_players: computerPlayers,
          course_name: selectedCourse || null
        })
      });

      const data = await response.json();
      if (data.status === "ok") {
        // First set the game state
        setGameState(data.game_state);

        // Then start the game with the new state
        startGame(data.game_state);

        // Set initial feedback
        clearFeedback();
        if (data.feedback && Array.isArray(data.feedback)) {
          data.feedback.forEach((msg) => addFeedback(msg));
        } else {
          addFeedback(data.message || "Simulation started!");
        }

        // Set next shot availability from the response
        if (data.next_shot_available !== undefined) {
          setHasNextShot(data.next_shot_available);
        } else {
          setHasNextShot(true);  // Default to true after setup
        }

        // Don't immediately play next shot - let the user initiate
        // This prevents race conditions and gives user control
      } else {
        alert("Error starting simulation: " + (formatErrorDetail(data.detail) || "Unknown error"));
      }
    } catch (error) {
      console.error("Error starting simulation:", error);
      alert("Error starting simulation");
    } finally {
      setLoading(false);
    }
  };

  // Fetch timeline events from backend
  const fetchTimelineEvents = async () => {
    if (!isGameActive) return;

    try {
      setTimelineLoading(true);
      const response = await fetch(`${SIMULATION_API_URL}/simulation/timeline`);
      if (response.ok) {
        const data = await response.json();
        setTimelineEvents(data.events || []);
      }
    } catch (error) {
      console.error("Error fetching timeline:", error);
    } finally {
      setTimelineLoading(false);
    }
  };

  // Fetch poker-style betting state
  const fetchPokerState = async () => {
    if (!isGameActive) return;
    
    try {
      const response = await fetch(`${SIMULATION_API_URL}/simulation/poker-state`);
      if (response.ok) {
        const data = await response.json();
        setPokerState({
          pot_size: data.pot_size,
          base_bet: data.base_bet, 
          current_bet: data.current_bet,
          betting_phase: data.betting_phase,
          doubled: data.doubled,
          players_in: data.players_in,
          wagering_closed: data.wagering_closed
        });
        setBettingOptions(data.betting_options || []);
      }
    } catch (error) {
      console.error("Error fetching poker state:", error);
    }
  };

  // Auto-refresh timeline and poker state when game is active
  useEffect(() => {
    if (isGameActive) {
      // Initial fetch
      fetchTimelineEvents();
      fetchPokerState();

      // Set up polling for real-time updates
      const interval = setInterval(() => {
        fetchTimelineEvents();
        fetchPokerState();
      }, 3000); // Update every 3 seconds

      return () => clearInterval(interval);
    }
    // eslint-disable-next-line react-hooks/exhaustive-deps
  }, [isGameActive, gameState?.current_hole, gameState?.hole_state?.current_shot_number]); // fetchTimelineEvents and fetchPokerState are stable
  
  // Removed unused testNewEndpoints function

  // Add the missing makeDecision function and improve interactive flow
  const makeDecision = async (decision) => {
    setLoading(true);
    try {
      // Determine which endpoint to use based on decision type
      let endpoint = '/simulation/play-hole';
      let payload = { ...decision };
      
      // Handle different decision types
      if (decision.action === 'request_partner' || decision.action === 'go_solo' || decision.action === 'keep_watching') {
        // Captain decisions during tee shots
        endpoint = '/simulation/play-hole';
        payload = {
          action: decision.action,
          requested_partner: decision.requested_partner || decision.partner_id
        };
      } else if (decision.accept_partnership !== undefined) {
        // Partnership response
        endpoint = '/simulation/play-hole';
        payload = {
          accept_partnership: decision.accept_partnership
        };
      } else if (decision.offer_double !== undefined) {
        // Doubling decisions
        endpoint = '/simulation/betting-decision';
        payload = {
          action: decision.offer_double ? 'offer_double' : 'decline_double'
        };
      } else if (decision.accept_double !== undefined) {
        // Double response
        endpoint = '/simulation/betting-decision';
        payload = {
          action: decision.accept_double ? 'accept_double' : 'decline_double'
        };
      }

      const response = await fetch(`${SIMULATION_API_URL}${endpoint}`, {
        method: "POST",
        headers: { "Content-Type": "application/json" },
        body: JSON.stringify(payload)
      });
      
      if (!response.ok) {
        const errorText = await response.text();
        throw new Error(`Backend error: ${response.status} - ${errorText}`);
      }
      
      const data = await response.json();
      
      if (data.status === "ok") {
        // Update game state
        setGameState(data.game_state);
        
        // Add feedback messages
        if (data.feedback && Array.isArray(data.feedback)) {
          data.feedback.forEach(msg => addFeedback(msg));
        } else if (data.decision_result?.message) {
          addFeedback(`💰 ${data.decision_result.message}`);
        }
        
        // Handle interaction needed
        if (data.interaction_needed) {
          setInteractionNeeded(data.interaction_needed);
        } else {
          setInteractionNeeded(null);
          setPendingDecision({});
        }
        
        // Update shot state if available
        if (data.next_shot_available !== undefined) {
          setHasNextShot(data.next_shot_available);
        }
        
        const baseProbabilities =
          data.probabilities && typeof data.probabilities === "object" && !Array.isArray(data.probabilities)
            ? data.probabilities
            : null;

        const bettingAnalysis =
          data.betting_probabilities && typeof data.betting_probabilities === "object"
            ? data.betting_probabilities
            : null;

        if (baseProbabilities || bettingAnalysis) {
          const combinedProbabilities = {
            ...(baseProbabilities || {}),
            ...(bettingAnalysis ? { betting_analysis: bettingAnalysis } : {}),
          };

          setShotProbabilities(combinedProbabilities);
        }
        
        // Auto-continue if no interaction needed and shots available
        if (!data.interaction_needed && data.next_shot_available) {
          // Small delay to let user see the feedback
          setTimeout(() => {
            if (!loading && !interactionNeeded) {
              playNextShot();
            }
          }, 1500);
        }
        
      } else {
        throw new Error(data.message || 'Unknown error occurred');
      }
      
    } catch (error) {
      console.error("Error making decision:", error);
      
      // Provide user-friendly error messages
      let errorMessage = "Error making decision: ";
      if (error.message.includes("Backend error: 500")) {
        errorMessage += "Server error - please try again";
      } else if (error.message.includes("Backend error: 400")) {
        errorMessage += "Invalid decision - please check your choice";
      } else if (error.message.includes("fetch")) {
        errorMessage += "Network error - check your connection";
      } else {
        errorMessage += error.message;
      }
      
      // Add error to feedback instead of alert
      addFeedback(`❌ ${errorMessage}`);
      
      // Clear interaction needed to prevent stuck state
      setInteractionNeeded(null);
    } finally {
      setLoading(false);
    }
  };
  
  const playNextShot = async () => {
    if (loading || interactionNeeded) {
      if (process.env.NODE_ENV !== 'production') {
        console.debug("Cannot play shot:", { loading, interactionNeeded });
      }
      return;
    }

    setLoading(true);
    try {
      const response = await fetch(`${SIMULATION_API_URL}/simulation/play-next-shot`, {
        method: "POST",
        headers: { "Content-Type": "application/json" },
        body: JSON.stringify(pendingDecision)
      });
      
      if (!response.ok) {
        const errorText = await response.text();
        throw new Error(`Backend error: ${response.status} - ${errorText}`);
      }
      
      const data = await response.json();
      
      if (data.status === "ok") {
        setGameState(data.game_state);
        
        // Add feedback from the shot simulation
        if (data.feedback && data.feedback.length > 0) {
          data.feedback.forEach(msg => addFeedback(msg));
        }
        
        // Handle shot result
        if (data.shot_result) {
          addFeedback(`🎯 Shot Result: ${JSON.stringify(data.shot_result)}`);
        }
        
        // Handle interaction needed
        if (data.interaction_needed) {
          setInteractionNeeded(data.interaction_needed);
          setPendingDecision({});
        } else {
          setInteractionNeeded(null);
          setPendingDecision({});
        }
        
        // Update next shot availability
        setHasNextShot(data.next_shot_available);
        
        // Refresh timeline and poker state after shot
        await Promise.all([fetchTimelineEvents(), fetchPokerState()]);
        
      } else {
        throw new Error(data.message || 'Unknown error occurred');
      }
      
    } catch (error) {
      console.error("Error playing next shot:", error);
      
      let errorMessage = "Error playing shot: ";
      if (error.message.includes("Backend error: 500")) {
        errorMessage += "Server error - please try again";
      } else if (error.message.includes("fetch")) {
        errorMessage += "Network error - check your connection";
      } else {
        errorMessage += error.message;
      }
      
      addFeedback(`❌ ${errorMessage}`);
    } finally {
      setLoading(false);
    }
  };
  
  // Removed for now - not used with new visual interface
  // const resetSimulation = () => {
  //   setGameState(null);
  //   endGame();  // Use endGame directly instead of setIsGameActive
  //   clearFeedback();
  //   setHoleDecisions({
  //     action: null,
  //     requested_partner: null,
  //     offer_double: false,
  //     accept_double: false
  //   });
  //   setMockStep(0);
  // };
  
  if (!isGameActive) {
    return (
      <GameSetup
        humanPlayer={humanPlayer}
        setHumanPlayer={setHumanPlayer}
        computerPlayers={computerPlayers}
        setComputerPlayers={setComputerPlayers}
        selectedCourse={selectedCourse}
        setSelectedCourse={setSelectedCourse}
        courses={courses}
        setCourses={setCourses}
        personalities={personalities}
        setPersonalities={setPersonalities}
        suggestedOpponents={suggestedOpponents}
        setSuggestedOpponents={setSuggestedOpponents}
        onStartGame={startSimulation}
      />
    );
  }

  // Use Visual Interface as the single mode for running the game
  return (
    <SimulationVisualInterface
      gameState={gameState}
      shotState={shotState}
      shotProbabilities={shotProbabilities}
      interactionNeeded={interactionNeeded}
      hasNextShot={hasNextShot}
      loading={loading}
      pokerState={pokerState}
      onMakeDecision={makeDecision}
      onNextShot={playNextShot}
    />
  );
}

export default SimulationMode;<|MERGE_RESOLUTION|>--- conflicted
+++ resolved
@@ -45,14 +45,6 @@
   const [pokerState, setPokerState] = useState({});
   const [, setBettingOptions] = useState([]);
   const [, setTimelineLoading] = useState(false);
-<<<<<<< HEAD
-  const [mockStep, setMockStep] = useState(0);
-  
-  // Turn-based mode state
-  const useTurnBasedMode = false;
-  const [turnBasedState, setTurnBasedState] = useState(null);
-=======
->>>>>>> 92767884
 
   // Setup state
   const [humanPlayer, setHumanPlayer] = useState({
