from typing import Dict, Any, Optional
from ..game_state import GameState

def _require_key(obj, key, context):
    if key not in obj:
        raise KeyError(f"Missing key '{key}' in {context}")
    return obj[key]

class ProbabilityCalculator:
    @staticmethod
    def calculate_tee_shot_probabilities(player: dict, game_state: GameState) -> dict:
<<<<<<< HEAD
        handicap = player.handicap
=======
        # Handle both Player objects and dictionaries
        if hasattr(player, 'handicap'):
            handicap = player.handicap
        else:
            handicap = player["handicap"]
        
>>>>>>> d8796cca
        hole_info = ProbabilityCalculator._get_hole_info(game_state)
        base_excellent = max(0.05, 0.25 - (handicap * 0.01))
        base_good = max(0.15, 0.35 - (handicap * 0.008))
        base_average = 0.35
        base_poor = max(0.10, 0.15 + (handicap * 0.005))
        base_terrible = max(0.05, 0.10 + (handicap * 0.003))
        stroke_index = hole_info.get("stroke_index", 10)
        difficulty_factor = (19 - stroke_index) / 18.0
        excellent = base_excellent * (1 - difficulty_factor * 0.3)
        good = base_good * (1 - difficulty_factor * 0.2)
        average = base_average
        poor = base_poor * (1 + difficulty_factor * 0.4)
        terrible = base_terrible * (1 + difficulty_factor * 0.6)
        total = excellent + good + average + poor + terrible
        return {
            "excellent": round(excellent / total * 100, 1),
            "good": round(good / total * 100, 1),
            "average": round(average / total * 100, 1),
            "poor": round(poor / total * 100, 1),
            "terrible": round(terrible / total * 100, 1),
            "expected_distance": ProbabilityCalculator._calculate_expected_distance(handicap, hole_info),
            "handicap_factor": f"Handicap {handicap}: {'Low' if handicap <= 5 else 'Mid' if handicap <= 15 else 'High'} skill level",
            "hole_difficulty": f"Stroke Index {stroke_index}: {'Hard' if stroke_index <= 6 else 'Medium' if stroke_index <= 12 else 'Easy'} hole"
        }

    @staticmethod
    def calculate_post_shot_probabilities(shot_result, game_state: GameState) -> dict:
        if hasattr(shot_result, 'shot_quality'):
            shot_quality = shot_result.shot_quality
            remaining = shot_result.remaining
            lie = shot_result.lie
        else:
            shot_quality = _require_key(shot_result, "shot_quality", "shot_result")
            remaining = _require_key(shot_result, "remaining", "shot_result")
            lie = _require_key(shot_result, "lie", "shot_result")
        scoring_probs = ProbabilityCalculator.calculate_scoring_probabilities(remaining, lie, game_state)
        partnership_value = ProbabilityCalculator._calculate_partnership_value(shot_result, game_state)
        return {
            "scoring_probabilities": scoring_probs,
            "partnership_value": partnership_value,
            "position_quality": ProbabilityCalculator._assess_position_quality(shot_result),
            "strategic_implications": ProbabilityCalculator._get_strategic_implications(shot_result, game_state)
        }

    @staticmethod
    def calculate_scoring_probabilities(remaining_yards: int, lie: str, game_state: GameState) -> dict:
        par = ProbabilityCalculator._get_hole_info(game_state).get("par", 4)
        if remaining_yards <= 100:
            if lie == "fairway":
                birdie, par_score, bogey, double_bogey = 0.15, 0.55, 0.25, 0.05
            elif lie in ["first cut", "rough"]:
                birdie, par_score, bogey, double_bogey = 0.08, 0.45, 0.35, 0.12
            else:
                birdie, par_score, bogey, double_bogey = 0.02, 0.25, 0.45, 0.28
        elif remaining_yards <= 150:
            if lie == "fairway":
                birdie, par_score, bogey, double_bogey = 0.10, 0.45, 0.35, 0.10
            elif lie in ["first cut", "rough"]:
                birdie, par_score, bogey, double_bogey = 0.05, 0.35, 0.45, 0.15
            else:
                birdie, par_score, bogey, double_bogey = 0.01, 0.20, 0.50, 0.29
        else:
            if lie == "fairway":
                birdie, par_score, bogey, double_bogey = 0.05, 0.35, 0.45, 0.15
            elif lie in ["first cut", "rough"]:
                birdie, par_score, bogey, double_bogey = 0.02, 0.25, 0.50, 0.23
            else:
                birdie, par_score, bogey, double_bogey = 0.01, 0.15, 0.55, 0.29
        return {
            "birdie": round(birdie * 100, 1),
            "par": round(par_score * 100, 1),
            "bogey": round(bogey * 100, 1),
            "double_bogey_or_worse": round(double_bogey * 100, 1),
            "expected_score": round(par - birdie + bogey + 2*double_bogey, 2)
        }

    @staticmethod
    def calculate_betting_probabilities(game_state: GameState, decision: dict) -> dict:
        # This method should call out to the appropriate partnership/solo logic in SimulationEngine for now
        # For now, just return an empty dict as a placeholder
        # The full extraction of partnership/solo logic will be done in the next refactor step
        return {}

    # --- Helper methods ---
    @staticmethod
    def _get_hole_info(game_state: GameState) -> dict:
        hole_idx = game_state.current_hole - 1
        return {
            "hole_number": game_state.current_hole,
            "par": game_state.hole_pars[hole_idx] if game_state.hole_pars else 4,
            "yards": game_state.hole_yards[hole_idx] if hasattr(game_state, 'hole_yards') and game_state.hole_yards else 400,
            "stroke_index": game_state.hole_stroke_indexes[hole_idx] if game_state.hole_stroke_indexes else 10,
            "description": game_state.hole_descriptions[hole_idx] if hasattr(game_state, 'hole_descriptions') and game_state.hole_descriptions else ""
        }

    @staticmethod
    def _calculate_expected_distance(handicap: float, hole_info: dict) -> dict:
        base_distance = 260 - (handicap * 4)
        min_distance = int(base_distance * 0.8)
        max_distance = int(base_distance * 1.2)
        return {
            "expected": int(base_distance),
            "range": f"{min_distance}-{max_distance} yards",
            "percentile_25": int(base_distance * 0.9),
            "percentile_75": int(base_distance * 1.1)
        }

    @staticmethod
    def _calculate_partnership_value(shot_result, game_state: GameState) -> dict:
        if hasattr(shot_result, 'shot_quality'):
            shot_quality = shot_result.shot_quality
            remaining = shot_result.remaining
        else:
            shot_quality = shot_result["shot_quality"]
            remaining = shot_result["remaining"]
        if shot_quality == "excellent":
            base_value = 85
        elif shot_quality == "good":
            base_value = 70
        elif shot_quality == "average":
            base_value = 50
        elif shot_quality == "poor":
            base_value = 30
        else:
            base_value = 15
        if remaining <= 100:
            position_bonus = 15
        elif remaining <= 150:
            position_bonus = 10
        else:
            position_bonus = 0
        return {
            "partnership_appeal": min(100, base_value + position_bonus),
            "reason": f"{shot_quality} shot, {remaining} yards remaining",
            "strategic_value": "High" if base_value >= 70 else "Medium" if base_value >= 50 else "Low"
        }

    @staticmethod
    def _assess_position_quality(shot_result: dict) -> dict:
        lie = shot_result["lie"]
        remaining = shot_result["remaining"]
        if lie == "fairway":
            if remaining <= 100:
                quality = "Excellent - Short iron to green"
                score = 90
            elif remaining <= 150:
                quality = "Good - Mid iron opportunity"
                score = 75
            else:
                quality = "Fair - Long approach needed"
                score = 60
        elif lie in ["first cut", "rough"]:
            if remaining <= 120:
                quality = "Good - Manageable from rough"
                score = 65
            else:
                quality = "Challenging - Long shot from rough"
                score = 45
        else:
            quality = "Difficult - Recovery shot needed"
            score = 25
        return {
            "quality_score": score,
            "description": quality,
            "lie_type": lie,
            "distance_category": "Short" if remaining <= 100 else "Medium" if remaining <= 150 else "Long"
        }

    @staticmethod
    def _get_strategic_implications(shot_result: dict, game_state: GameState) -> list:
        implications = []
        # Placeholder for strategic advice logic
        return implications <|MERGE_RESOLUTION|>--- conflicted
+++ resolved
@@ -9,16 +9,11 @@
 class ProbabilityCalculator:
     @staticmethod
     def calculate_tee_shot_probabilities(player: dict, game_state: GameState) -> dict:
-<<<<<<< HEAD
-        handicap = player.handicap
-=======
         # Handle both Player objects and dictionaries
         if hasattr(player, 'handicap'):
             handicap = player.handicap
         else:
             handicap = player["handicap"]
-        
->>>>>>> d8796cca
         hole_info = ProbabilityCalculator._get_hole_info(game_state)
         base_excellent = max(0.05, 0.25 - (handicap * 0.01))
         base_good = max(0.15, 0.35 - (handicap * 0.008))
